--- conflicted
+++ resolved
@@ -3,19 +3,10 @@
 from django.views.generic import RedirectView
 from viewflow.flow.viewset import FlowViewSet
 from web.domains.case.access.views import AccessRequestFlow
-<<<<<<< HEAD
-from web.domains.commodity.views import (
-    CommodityCreateView, CommodityEditView, CommodityGroupCreateView,
-    CommodityGroupEditView, CommodityGroupListView, CommodityListView)
-from web.domains.constabulary.views import (ConstabularyCreateView,
-                                            ConstabularyEditView,
-                                            ConstabularyListView)
-
 from web.domains.user.views import (UsersListView)
-=======
 from web.domains.commodity import views as commodity_views
 from web.domains.constabulary import views as constabulary_views
->>>>>>> 197f60e7
+
 
 from web.domains.country.views import (
     CountryCreateView, CountryEditView, CountryGroupCreateView,
