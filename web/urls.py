--- conflicted
+++ resolved
@@ -214,17 +214,9 @@
     path('import/apply/',
          imp_app_views.ImportApplicationCreateView.as_view(),
          name='import_application_new'),
-<<<<<<< HEAD
 
     # Mailshots
     path('mailshots/', MailshotListView.as_view(), name='mailshot-list'),
 
-    # Viewflow frontend
-    path('viewflow/', include(frontend_urls)),
-    path(
-        'viewflow/',
-        generic.RedirectView.as_view(url='/viewflow/workflow/',
-                                     permanent=False))
-=======
->>>>>>> 8d8a7c79
+
 ]