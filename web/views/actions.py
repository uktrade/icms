--- conflicted
+++ resolved
@@ -20,17 +20,16 @@
     template = 'model/actions/submit.html'
     confirm = True  # confirm action before submitting
 
-<<<<<<< HEAD
-    def as_html(self, object, csrf_input, **kwargs):
+    def as_html(self, object, csrf_token, **kwargs):
         return mark_safe(
             render_to_string(
                 self.template,
-                self.get_context_data(object, csrf_input, **kwargs)))
+                self.get_context_data(object, csrf_token, **kwargs)))
 
-    def get_context_data(self, object, csrf_input, **kwargs):
+    def get_context_data(self, object, csrf_token, **kwargs):
         return {
             'icon': getattr(self, 'icon', None),
-            'csrf_input': csrf_input,
+            'csrf_token': csrf_token,
             'object': object,
             'confirm': self.confirm,
             'confirm_message': getattr(self, 'confirm_message', None),
@@ -39,22 +38,6 @@
         }
 
     def handle(self, request, view, *args):
-=======
-    def as_html(self, object, csrf_token):
-        return mark_safe(
-            render_to_string(
-                self.template, {
-                    'icon': getattr(self, 'icon', None),
-                    'csrf_token': csrf_token,
-                    'object': object,
-                    'confirm': self.confirm,
-                    'confirm_message': getattr(self, 'confirm_message', None),
-                    'action': self.action,
-                    'label': self.label
-                }))
-
-    def handle(self, request, model, *args):
->>>>>>> 20437a39
         raise SuspiciousOperation('Not implemented!')
 
 
