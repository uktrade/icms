--- conflicted
+++ resolved
@@ -84,11 +84,7 @@
             {% endcall %}
         </div>
     </div>
-
-<<<<<<< HEAD
 {% endblock %}
-=======
->>>>>>> 18833d5b
 
 {% block page_js %}
     {{ super() }}
