<div class="container setoutForm">
<<<<<<< HEAD
  <div class="row">
    <div class="twelve columns">
      <form method="post" action="">
        <input type="hidden" name="item" value="{{object.id}}" />
        {{csrf_input}}
        {% block extra_inputs %}{% endblock %}
        <button type="submit"
                name="action"
                value="{{action}}"
                {% if confirm %}
                  data-confirm="{{confirm_message}}"
                {% endif %}
=======
    <div class="row">
        <div class="twelve columns">
            <button
                role="action-button"
>>>>>>> 20437a39
                class="link-button button no-prompt-action tooltipstered {% if icon %}{{icon}}{% endif %}"
                aria-label="{{label}}"
                data-action="{{ action }}"
                data-csrf="{{ csrf_token }}"
                data-item="{{ object.id }}"
                {% if confirm %} data-confirm="{{confirm_message}}" {% endif %}
            >
                {{ label }}
            </button>
        </div>
    </div>
</div><|MERGE_RESOLUTION|>--- conflicted
+++ resolved
@@ -1,23 +1,8 @@
 <div class="container setoutForm">
-<<<<<<< HEAD
-  <div class="row">
-    <div class="twelve columns">
-      <form method="post" action="">
-        <input type="hidden" name="item" value="{{object.id}}" />
-        {{csrf_input}}
-        {% block extra_inputs %}{% endblock %}
-        <button type="submit"
-                name="action"
-                value="{{action}}"
-                {% if confirm %}
-                  data-confirm="{{confirm_message}}"
-                {% endif %}
-=======
     <div class="row">
         <div class="twelve columns">
             <button
                 role="action-button"
->>>>>>> 20437a39
                 class="link-button button no-prompt-action tooltipstered {% if icon %}{{icon}}{% endif %}"
                 aria-label="{{label}}"
                 data-action="{{ action }}"
@@ -27,6 +12,7 @@
             >
                 {{ label }}
             </button>
+            {% if activation %}{{activation.management_form}}{% endif %}
         </div>
     </div>
 </div>