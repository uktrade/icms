--- conflicted
+++ resolved
@@ -4,17 +4,7 @@
 {% block main_content %}
 
     {% block fields %}
-<<<<<<< HEAD
-		{% for field in form %}
-			<div class="row">
-				{{ fields.label(field) }} {# three colums markup added by macro #}
-				<div class="eight columns">{{ fields.field_as_text(field) if field.value() is not none}}</div>
-				<div class="one columns"></div>
-			</div>
-      	{% endfor %}
-=======
       {% include "partial/view-form-fields.html" %}
->>>>>>> 67766b69
     {% endblock %}
 
     <div class="section-break"></div>
