--- conflicted
+++ resolved
@@ -24,19 +24,6 @@
     {% else %}
       {% set title='Import Case Management System' %}
     {% endif -%}
-<<<<<<< HEAD
-    <title>{% block page_title %}{{title}}{% endblock %} - ICMS</title>
-
-{# TODO: removed due to CommandError: Missing connections string #}
-{#    {% compress css file main%}#}
-        <link rel="stylesheet" type="text/css" href="{{ static('web/css/OpenSans/OpenSans.css') }}">
-        <link rel="stylesheet" type="text/css" href="{{ static('web/css/icomoon/icomoon.css') }}">
-        <link rel="stylesheet" type="text/css" href="{{ static('web/css/icomoon/icomoon-png.css') }}">
-        <link rel="stylesheet" type="text/css" href="{{ static('web/css/fox.css') }}">
-        <link rel="stylesheet" type="text/css" href="{{ static('web/css/fox_default_layout.css') }}">
-        <link rel="stylesheet" type="text/css" href="{{ static('3rdparty/jodit/jodit.min.css') }}">
-{#    {% endcompress %}#}
-=======
     <title>{% block page_title %}{{ title }}{% endblock %} - ICMS</title>
 
     {% compress css file main %}
@@ -47,7 +34,6 @@
       <link rel="stylesheet" type="text/css" href="{{ static('web/css/fox_default_layout.css') }}">
       <link rel="stylesheet" type="text/css" href="{{ static('3rdparty/jodit/jodit.min.css') }}">
     {% endcompress %}
->>>>>>> 4c652c2f
 
     {% block css %}{% endblock %}
   </head>
@@ -119,26 +105,6 @@
 
 
     {% block js %}
-<<<<<<< HEAD
-{# TODO: removed due to CommandError: Missing connections string #}
-{#        {% compress js file main %}#}
-            <script src="{{ static('3rdparty/jquery/jquery.min.js') }}" type="text/javascript"></script>
-            <script src="{{ static('3rdparty/jquery-ui-dist/jquery-ui.min.js') }}" type="text/javascript"></script>
-            <script src="{{ static('3rdparty/html5shiv/html5shiv.min.js') }}" type="text/javascript"></script>
-            <script src="{{ static('3rdparty/jquery-fontspy/jQuery-FontSpy.js') }}" type="text/javascript"></script>
-            <script src="{{ static('3rdparty/sticky-kit/sticky-kit.min.js') }}" type="text/javascript"></script>
-            <script src="{{ static('3rdparty/jodit/jodit.min.js') }}" type="text/javascript"></script>
-            <script src="{{ static('web/js/fox/fox_default_layout.js') }}" type="text/javascript"></script>
-            <script src="{{ static('web/js/fox/core-footer.js') }}" type="text/javascript"></script>
-            <script src="{{ static('web/js/components/dialogues.js') }}" type="text/javascript"></script>
-            <script src="{{ static('web/js/components/messages.js') }}" type="text/javascript"></script>
-            <script src="{{ static('web/js/components/action-buttons.js') }}" type="text/javascript"></script>
-            <script src="{{ static('web/js/utils.js') }}" type="text/javascript"></script>
-            <script src="{{ static('web/js/main.js') }}" type="text/javascript"></script>
-            <script src="{{ static('web/js/components/form-double-submit.js') }}" type="text/javascript"></script>
-            <script src="{{ static('web/js/components/form-data-checker.js') }}" type="text/javascript"></script>
-{#        {% endcompress %}#}
-=======
       {% compress js file main %}
         <script src="{{ static('3rdparty/jquery/jquery.min.js') }}" type="text/javascript"></script>
         <script src="{{ static('3rdparty/jquery-ui-dist/jquery-ui.min.js') }}" type="text/javascript"></script>
@@ -156,7 +122,6 @@
         <script src="{{ static('web/js/components/form-double-submit.js') }}" type="text/javascript"></script>
         <script src="{{ static('web/js/components/form-data-checker.js') }}" type="text/javascript"></script>
       {% endcompress %}
->>>>>>> 4c652c2f
     {% endblock %}
 
     {% include "partial/js_constants.html" %}
