--- conflicted
+++ resolved
@@ -7,28 +7,18 @@
 from django.views.generic import TemplateView
 from django.views.generic.edit import FormView
 
-<<<<<<< HEAD
 from web.utils import SimpleStartFlowMixin, SimpleFlowMixin, FilevalidationService, url_path_join
 from .forms import AccessRequestForm, ReviewAccessRequestForm
 from .models import AccessRequest, AccessRequestProcess
 from web.domains.case.forms import FurtherInformationRequestDisplayForm, FurtherInformationRequestForm
 from web.views.mixins import PostActionMixin
-=======
 from s3chunkuploader.file_handler import s3_client
-from web.domains.case.forms import (FurtherInformationRequestDisplayForm,
-                                    FurtherInformationRequestForm)
->>>>>>> f4eaa403
 from web.domains.case.models import FurtherInformationRequest
 from web.domains.file.models import File
 from web.domains.template.models import Template
-from web.utils import (FilevalidationService, SimpleFlowMixin,
-                       SimpleStartFlowMixin)
 from web.utils.s3upload import S3UploadService
 from web.utils.virus import ClamAV
-from web.views.mixins import PostActionMixin
-
-from .forms import AccessRequestForm, ReviewAccessRequestForm
-from .models import AccessRequest, AccessRequestProcess
+
 
 logger = logging.getLogger(__name__)
 
@@ -239,7 +229,6 @@
                                      settings.CLAM_AV_URL),
                 file_validator=FilevalidationService())
 
-<<<<<<< HEAD
             file_path = upload_service.process_uploaded_file(
                 settings.AWS_STORAGE_BUCKET_NAME,
                 uploaded_file,
@@ -248,12 +237,6 @@
 
             file_size = uploaded_file.size
             error_message = ''
-
-=======
-            upload_service.process_uploaded_file(
-                settings.AWS_STORAGE_BUCKET_NAME, uploaded_file,
-                f'/documents/fir/{data["id"]}/')
->>>>>>> f4eaa403
         except Exception as e:
             file_size = 0
             error_message = str(e)
