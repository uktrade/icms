{
    "_meta": {
        "hash": {
<<<<<<< HEAD
            "sha256": "1400f27fb355b6783488e4d311ae13aaa250e58f7e8873cb4312dd4371627c41"
=======
            "sha256": "a10197fc79d0020842f24d3fb626150e1415a30645aa4f994763b26e6061ed3b"
>>>>>>> f4eaa403
        },
        "pipfile-spec": 6,
        "requires": {
            "python_version": "3.7.6"
        },
        "sources": [
            {
                "name": "pypi",
                "url": "https://pypi.org/simple",
                "verify_ssl": true
            }
        ]
    },
    "default": {
        "babel": {
            "hashes": [
                "sha256:1aac2ae2d0d8ea368fa90906567f5c08463d98ade155c0c4bfedd6a0f7160e38",
                "sha256:d670ea0b10f8b723672d3a6abeb87b565b244da220d76b4dba1b66269ec152d4"
            ],
            "version": "==2.8.0"
        },
        "boto": {
            "hashes": [
                "sha256:147758d41ae7240dc989f0039f27da8ca0d53734be0eb869ef16e3adcfa462e8",
                "sha256:ea0d3b40a2d852767be77ca343b58a9e3a4b00d9db440efb8da74b4e58025e5a"
            ],
            "version": "==2.49.0"
        },
        "boto3": {
            "hashes": [
<<<<<<< HEAD
                "sha256:8804cd39b53ac2add31db3f8617548ce25d373dba179ba7f6d505861fd506042",
                "sha256:918c2e2153d96a5ae30c27ff8bfe2d5f5fc48ce0e62c766236c78a4f5aaff931"
            ],
            "version": "==1.12.20"
        },
        "botocore": {
            "hashes": [
                "sha256:4aabdfb65e1f3eb6d35fe5d921a9b6fd2880ea0ec39ad874af762192b6c40825",
                "sha256:babe0e84fc8ba1d8b349acf2cd98d5b15d8974912d393ad149ff2b385097a062"
            ],
            "version": "==1.15.20"
=======
                "sha256:5cfe1e609af34e1641402e016047e2d12452992b52dccd3e5caea0990f225dc3",
                "sha256:6a45d2b777821b9b4b69656f628b498b86f6906c6643eca7759c660b26eb541e"
            ],
            "version": "==1.12.19"
        },
        "botocore": {
            "hashes": [
                "sha256:19c11d11aa4f5eee6a21aef85d311dd758dc6df59306e72176c980c3259db71f",
                "sha256:914059286a560ccca6c5c9fa7edd8de8533176090230676193a2e3fbcf214a9e"
            ],
            "version": "==1.15.19"
>>>>>>> f4eaa403
        },
        "certifi": {
            "hashes": [
                "sha256:017c25db2a153ce562900032d5bc68e9f191e44e9a0f762f373977de9df1fbb3",
                "sha256:25b64c7da4cd7479594d035c08c2d809eb4aab3a26e5a990ea98cc450c320f1f"
            ],
            "version": "==2019.11.28"
        },
        "chardet": {
            "hashes": [
                "sha256:84ab92ed1c4d4f16916e05906b6b75a6c0fb5db821cc65e70cbd64a3e2a5eaae",
                "sha256:fc323ffcaeaed0e0a02bf4d117757b98aed530d9ed4531e3e15460124c106691"
            ],
            "version": "==3.0.4"
        },
        "django": {
            "hashes": [
                "sha256:1226168be1b1c7efd0e66ee79b0e0b58b2caa7ed87717909cd8a57bb13a7079a",
                "sha256:9a4635813e2d498a3c01b10c701fe4a515d76dd290aaa792ccb65ca4ccb6b038"
            ],
            "index": "pypi",
            "version": "==2.2.10"
        },
        "django-annoying": {
            "hashes": [
                "sha256:083b5e26f140f86178fcb47931f69b7ff75181ccd1e318d9c218ae9babc1805e",
                "sha256:e230f28fec0559b4fdb621ff202068a78170ada2ac1ec7a73ba822cc1f737791"
            ],
            "version": "==0.10.6"
        },
        "django-appconf": {
            "hashes": [
                "sha256:35f13ca4d567f132b960e2cd4c832c2d03cb6543452d34e29b7ba10371ba80e3",
                "sha256:c98a7af40062e996b921f5962a1c4f3f0c979fa7885f7be4710cceb90ebe13a6"
            ],
            "version": "==1.0.3"
        },
        "django-compressor": {
            "hashes": [
                "sha256:57ac0a696d061e5fc6fbc55381d2050f353b973fb97eee5593f39247bc0f30af",
                "sha256:d2ed1c6137ddaac5536233ec0a819e14009553fee0a869bea65d03e5285ba74f"
            ],
            "index": "pypi",
            "version": "==2.4"
        },
        "django-environ": {
            "hashes": [
                "sha256:6c9d87660142608f63ec7d5ce5564c49b603ea8ff25da595fd6098f6dc82afde",
                "sha256:c57b3c11ec1f319d9474e3e5a79134f40174b17c7cc024bbb2fad84646b120c4"
            ],
            "index": "pypi",
            "version": "==0.4.5"
        },
        "django-filter": {
            "hashes": [
                "sha256:558c727bce3ffa89c4a7a0b13bc8976745d63e5fd576b3a9a851650ef11c401b",
                "sha256:c3deb57f0dd7ff94d7dce52a047516822013e2b441bed472b722a317658cfd14"
            ],
            "index": "pypi",
            "version": "==2.2.0"
        },
        "django-ipware": {
            "hashes": [
                "sha256:a7c7a8fd019dbdc9c357e6e582f65034e897572fc79a7e467674efa8aef9d00b"
            ],
            "version": "==2.1.0"
        },
        "django-jsonstore": {
            "hashes": [
                "sha256:d6e42152af3f924e4657c99e80144ba9a6410799256f6134b5a4e9fa4282ec10"
            ],
            "version": "==0.4.1"
        },
        "django-material": {
            "hashes": [
                "sha256:502dc88c2f61f190fdc401666e83b47da00cbda98477af6ed8b7d43944ce6407",
                "sha256:f8758afe1beabc16a3c54f5437c7fea15946b7d068eedd89c97d57a363793950"
            ],
            "index": "pypi",
            "version": "==1.6.3"
        },
        "django-phonenumber-field": {
            "hashes": [
                "sha256:2ca3bb0ada0ebc164bd903a981a34f1202a4294006e520b0da961bd7ce9f20a4",
                "sha256:d4580cc3352f4433962825f9927e6669852c1b40ec484fcb5a74064dabc1201a"
            ],
            "index": "pypi",
            "version": "==4.0.0"
        },
        "django-recaptcha": {
            "hashes": [
                "sha256:567784963fd5400feaf92e8951d8dbbbdb4b4c48a76e225d4baa63a2c9d2cd8c"
            ],
            "index": "pypi",
            "version": "==2.0.6"
        },
        "django-ses": {
            "hashes": [
                "sha256:0077b9a70a0e1a8c4eb13c55451663fbca3b0bb14f462ed73eeb56aa330ab1ce",
                "sha256:ad45fca653db1725d2237d5aa1a4e2705789088717d69b9a91e4a1c7688896b5"
            ],
            "index": "pypi",
            "version": "==0.8.14"
        },
        "django-storages": {
            "hashes": [
                "sha256:3103991c2ee8cef8a2ff096709973ffe7106183d211a79f22cf855f33533d924",
                "sha256:a59e9923cbce7068792f75344ed7727021ee4ac20f227cf17297d0d03d141e91"
            ],
            "version": "==1.9.1"
        },
        "django-structlog": {
            "hashes": [
                "sha256:934885d613aa689a5e269c24c3905120e0dc562740ca2f41bc08a99f0d61ddae",
                "sha256:c2307a3b64780ece1030a32a7a2fe31ff8ad6652c626b5230e890de99cb6fd3b"
            ],
            "index": "pypi",
            "version": "==1.5.0"
        },
        "django-viewflow": {
            "hashes": [
                "sha256:2c3e2f932907c4b54f66a2fb8968b5391ca7783bd07a67e2d76ddf224a3851d2",
                "sha256:6d0d1cd089ca839a0e1ce4b0cf33bd3b34125a7c46241b8ec6b14092a74af60e"
            ],
            "index": "pypi",
            "version": "==1.6.0"
        },
        "docutils": {
            "hashes": [
                "sha256:6c4f696463b79f1fb8ba0c594b63840ebd41f059e92b31957c46b74a4599b6d0",
                "sha256:9e4d7ecfc600058e07ba661411a2b7de2fd0fafa17d1a7f7361cd47b1175c827",
                "sha256:a2aeea129088da402665e92e0b25b04b073c04b2dce4ab65caaa38b7ce2e1a99"
            ],
            "version": "==0.15.2"
        },
        "elastic-apm": {
            "hashes": [
                "sha256:022c1d113a2b045ac772d3155e00326554a088f876c740cf31538e9e1b98cd3e",
                "sha256:14abd7fc551bfa23fef98b4de951b598290fab366d5aa79b4dec1ad221a32f6c",
                "sha256:1abd9f321b32ec3dbc84a473c6e53e08bb881f0ac1490ca9c8a9f30022a9c1b3",
                "sha256:272a24dba1e7f7bff8c3eb5c693a284f1728a38cd88ce74c4ec51df10586d1e4",
                "sha256:32a21f6c49f45a484a45f51cd17a0f88ec061f0ce16e811269e1ec2de650341a",
                "sha256:33cd97902b2df6bf62df03e05b15dcae2845879ac87093c119f51e9249eb166f",
                "sha256:3e32fef77b8862371e1c0819cfd89b7eed216885f532836c378e4727eae6d978",
                "sha256:441337ab342c212d747f036e9f9aff8c4d29cbc7d1e931b074185a893ce72523",
                "sha256:50866c5d6889bc21f5336bf7c883daaed4b0ca004fbaf3ec95a2144e26fff80a",
                "sha256:5c16e872cc360e38c8c8a372148d0ee77707981b3fddbdc31dfac67d1ff1b33a",
                "sha256:7093db1e61b8852214278d03f7b94977659d4acb52535208644a4000db090537",
                "sha256:858756d66bb9f532c82d0477066abba35d521ee087b6224790c2d705247bea3e",
                "sha256:89c6fd7360b3908e95e02cefa69eb4d49c9b9269c16fadcf0b5d840739242097",
                "sha256:8a0c3b87b6d1744e3444ef66b80ffbf3e88270d4e2e1694426b41bb86d1e516d",
                "sha256:8d720fd7a4b5977bacd1278b06a8e892ce21a7b483f9407fe6cc1c39245554d0",
                "sha256:96d59c4ca476f602e218113dc49e9a1e180e7f97e3658655176611b8a69fb607",
                "sha256:9df5e58d9087a7ae2e91a12752ce4f8ca8606832302e1d0e30339a80336ab14a",
                "sha256:a84d0d59bd72e51ef3f233dcaa9314d4c99dbc5b54c9e7baedc53829e9ffd306",
                "sha256:bb014e66113e2b49a6e2fe5eb071f26675b8442c539bee6325d2c827700f5f65",
                "sha256:d4e8262d1a6b15dffbd83d4d9dea1f77518e46070b6584bf47fe939f8d1cd252",
                "sha256:dccefdbe15ae8ff862344b8bfe496b0739d3b44a2f755f321e2bffe82c580ef5",
                "sha256:df703b3cf17f75dcb46a95290ac0e47ec1778db13d0052a8c3c603f19de9b278",
                "sha256:e2e103d0e54bb80cb779f94f7873c40c7e7aed49d8579b6f7d3fc88ac09292ec",
                "sha256:e781a32776ed92981261584935578d98cce73aa7a75510bd591d919e62f7dcbd",
                "sha256:fecdafea94b5b2f4755841bee11706c7dcb6ee8f91a3e244850ba1be6d6cb793"
            ],
            "index": "pypi",
            "version": "==5.4.3"
        },
        "future": {
            "hashes": [
                "sha256:b1bead90b70cf6ec3f0710ae53a525360fa360d306a86583adc6bf83a4db537d"
            ],
            "version": "==0.18.2"
        },
        "gunicorn": {
            "hashes": [
                "sha256:1904bb2b8a43658807108d59c3f3d56c2b6121a701161de0ddf9ad140073c626",
                "sha256:cd4a810dd51bf497552cf3f863b575dabd73d6ad6a91075b65936b151cbf4f9c"
            ],
            "index": "pypi",
            "version": "==20.0.4"
        },
        "html2text": {
            "hashes": [
                "sha256:c7c629882da0cf377d66f073329ccf34a12ed2adf0169b9285ae4e63ef54c82b",
                "sha256:e296318e16b059ddb97f7a8a1d6a5c1d7af4544049a01e261731d2d5cc277bbb"
            ],
            "index": "pypi",
            "version": "==2020.1.16"
        },
        "humanize": {
            "hashes": [
                "sha256:1766e8b82772abdf54a0b3620b14b21b36feba5160401838f97d18a4c58c7f71",
                "sha256:50423d4264ae51b660087a9b8fc26aa5b93319b26fa6430fc63facb7befd2e1e"
            ],
            "index": "pypi",
            "version": "==2.0.0"
        },
        "idna": {
            "hashes": [
                "sha256:7588d1c14ae4c77d74036e8c22ff447b26d0fde8f007354fd48a7814db15b7cb",
                "sha256:a068a21ceac8a4d63dbfd964670474107f541babbd2250d61922f029858365fa"
            ],
            "version": "==2.9"
        },
        "jinja2": {
            "hashes": [
                "sha256:93187ffbc7808079673ef52771baa950426fd664d3aad1d0fa3e95644360e250",
                "sha256:b0eaf100007721b5c16c1fc1eecb87409464edc10469ddc9a22a27a99123be49"
            ],
            "index": "pypi",
            "version": "==2.11.1"
        },
        "jmespath": {
            "hashes": [
                "sha256:695cb76fa78a10663425d5b73ddc5714eb711157e52704d69be03b1a02ba4fec",
                "sha256:cca55c8d153173e21baa59983015ad0daf603f9cb799904ff057bfb8ff8dc2d9"
            ],
            "version": "==0.9.5"
        },
        "markupsafe": {
            "hashes": [
                "sha256:00bc623926325b26bb9605ae9eae8a215691f33cae5df11ca5424f06f2d1f473",
                "sha256:09027a7803a62ca78792ad89403b1b7a73a01c8cb65909cd876f7fcebd79b161",
                "sha256:09c4b7f37d6c648cb13f9230d847adf22f8171b1ccc4d5682398e77f40309235",
                "sha256:1027c282dad077d0bae18be6794e6b6b8c91d58ed8a8d89a89d59693b9131db5",
                "sha256:13d3144e1e340870b25e7b10b98d779608c02016d5184cfb9927a9f10c689f42",
                "sha256:24982cc2533820871eba85ba648cd53d8623687ff11cbb805be4ff7b4c971aff",
                "sha256:29872e92839765e546828bb7754a68c418d927cd064fd4708fab9fe9c8bb116b",
                "sha256:43a55c2930bbc139570ac2452adf3d70cdbb3cfe5912c71cdce1c2c6bbd9c5d1",
                "sha256:46c99d2de99945ec5cb54f23c8cd5689f6d7177305ebff350a58ce5f8de1669e",
                "sha256:500d4957e52ddc3351cabf489e79c91c17f6e0899158447047588650b5e69183",
                "sha256:535f6fc4d397c1563d08b88e485c3496cf5784e927af890fb3c3aac7f933ec66",
                "sha256:596510de112c685489095da617b5bcbbac7dd6384aeebeda4df6025d0256a81b",
                "sha256:62fe6c95e3ec8a7fad637b7f3d372c15ec1caa01ab47926cfdf7a75b40e0eac1",
                "sha256:6788b695d50a51edb699cb55e35487e430fa21f1ed838122d722e0ff0ac5ba15",
                "sha256:6dd73240d2af64df90aa7c4e7481e23825ea70af4b4922f8ede5b9e35f78a3b1",
                "sha256:717ba8fe3ae9cc0006d7c451f0bb265ee07739daf76355d06366154ee68d221e",
                "sha256:79855e1c5b8da654cf486b830bd42c06e8780cea587384cf6545b7d9ac013a0b",
                "sha256:7c1699dfe0cf8ff607dbdcc1e9b9af1755371f92a68f706051cc8c37d447c905",
                "sha256:88e5fcfb52ee7b911e8bb6d6aa2fd21fbecc674eadd44118a9cc3863f938e735",
                "sha256:8defac2f2ccd6805ebf65f5eeb132adcf2ab57aa11fdf4c0dd5169a004710e7d",
                "sha256:98c7086708b163d425c67c7a91bad6e466bb99d797aa64f965e9d25c12111a5e",
                "sha256:9add70b36c5666a2ed02b43b335fe19002ee5235efd4b8a89bfcf9005bebac0d",
                "sha256:9bf40443012702a1d2070043cb6291650a0841ece432556f784f004937f0f32c",
                "sha256:ade5e387d2ad0d7ebf59146cc00c8044acbd863725f887353a10df825fc8ae21",
                "sha256:b00c1de48212e4cc9603895652c5c410df699856a2853135b3967591e4beebc2",
                "sha256:b1282f8c00509d99fef04d8ba936b156d419be841854fe901d8ae224c59f0be5",
                "sha256:b2051432115498d3562c084a49bba65d97cf251f5a331c64a12ee7e04dacc51b",
                "sha256:ba59edeaa2fc6114428f1637ffff42da1e311e29382d81b339c1817d37ec93c6",
                "sha256:c8716a48d94b06bb3b2524c2b77e055fb313aeb4ea620c8dd03a105574ba704f",
                "sha256:cd5df75523866410809ca100dc9681e301e3c27567cf498077e8551b6d20e42f",
                "sha256:cdb132fc825c38e1aeec2c8aa9338310d29d337bebbd7baa06889d09a60a1fa2",
                "sha256:e249096428b3ae81b08327a63a485ad0878de3fb939049038579ac0ef61e17e7",
                "sha256:e8313f01ba26fbbe36c7be1966a7b7424942f670f38e666995b88d012765b9be"
            ],
            "version": "==1.1.1"
        },
        "phonenumbers": {
            "hashes": [
                "sha256:675e4f7f2f5851d3139e8a038d2f1f491a858184f6cf069a52626cd303ba54aa",
                "sha256:a08f1843dba5e35f7d01b804be6c8fa438567128bcd5e75945dcc7d5f486846c"
            ],
            "index": "pypi",
            "version": "==8.11.5"
        },
        "psycopg2": {
            "hashes": [
                "sha256:4212ca404c4445dc5746c0d68db27d2cbfb87b523fe233dc84ecd24062e35677",
                "sha256:47fc642bf6f427805daf52d6e52619fe0637648fe27017062d898f3bf891419d",
                "sha256:72772181d9bad1fa349792a1e7384dde56742c14af2b9986013eb94a240f005b",
                "sha256:8396be6e5ff844282d4d49b81631772f80dabae5658d432202faf101f5283b7c",
                "sha256:893c11064b347b24ecdd277a094413e1954f8a4e8cdaf7ffbe7ca3db87c103f0",
                "sha256:92a07dfd4d7c325dd177548c4134052d4842222833576c8391aab6f74038fc3f",
                "sha256:965c4c93e33e6984d8031f74e51227bd755376a9df6993774fd5b6fb3288b1f4",
                "sha256:9ab75e0b2820880ae24b7136c4d230383e07db014456a476d096591172569c38",
                "sha256:b0845e3bdd4aa18dc2f9b6fb78fbd3d9d371ad167fd6d1b7ad01c0a6cdad4fc6",
                "sha256:dca2d7203f0dfce8ea4b3efd668f8ea65cd2b35112638e488a4c12594015f67b",
                "sha256:ed686e5926929887e2c7ae0a700e32c6129abb798b4ad2b846e933de21508151",
                "sha256:ef6df7e14698e79c59c7ee7cf94cd62e5b869db369ed4b1b8f7b729ea825712a",
                "sha256:f898e5cc0a662a9e12bde6f931263a1bbd350cfb18e1d5336a12927851825bb6"
            ],
            "index": "pypi",
            "version": "==2.8.4"
        },
        "python-dateutil": {
            "hashes": [
                "sha256:73ebfe9dbf22e832286dafa60473e4cd239f8592f699aa5adaf10050e6e1823c",
                "sha256:75bb3f31ea686f1197762692a9ee6a7550b59fc6ca3a1f4b5d7e32fb98e2da2a"
            ],
            "version": "==2.8.1"
        },
        "pytz": {
            "hashes": [
                "sha256:1c557d7d0e871de1f5ccd5833f60fb2550652da6be2693c1e02300743d21500d",
                "sha256:b02c06db6cf09c12dd25137e563b31700d3b80fcc4ad23abb7a315f2789819be"
            ],
            "version": "==2019.3"
        },
        "rcssmin": {
            "hashes": [
                "sha256:ca87b695d3d7864157773a61263e5abb96006e9ff0e021eff90cbe0e1ba18270"
            ],
            "version": "==1.0.6"
        },
        "requests": {
            "hashes": [
                "sha256:43999036bfa82904b6af1d99e4882b560e5e2c68e5c4b0aa03b655f3d7d73fee",
                "sha256:b3f43d496c6daba4493e7c431722aeb7dbc6288f52a6e04e7b6023b0247817e6"
            ],
            "index": "pypi",
            "version": "==2.23.0"
        },
        "rjsmin": {
            "hashes": [
                "sha256:0ab825839125eaca57cc59581d72e596e58a7a56fbc0839996b7528f0343a0a8",
                "sha256:211c2fe8298951663bbc02acdffbf714f6793df54bfc50e1c6c9e71b3f2559a3",
                "sha256:466fe70cc5647c7c51b3260c7e2e323a98b2b173564247f9c89e977720a0645f",
                "sha256:585e75a84d9199b68056fd4a083d9a61e2a92dfd10ff6d4ce5bdb04bc3bdbfaf",
                "sha256:6044ca86e917cd5bb2f95e6679a4192cef812122f28ee08c677513de019629b3",
                "sha256:714329db774a90947e0e2086cdddb80d5e8c4ac1c70c9f92436378dedb8ae345",
                "sha256:799890bd07a048892d8d3deb9042dbc20b7f5d0eb7da91e9483c561033b23ce2",
                "sha256:975b69754d6a76be47c0bead12367a1ca9220d08e5393f80bab0230d4625d1f4",
                "sha256:b15dc75c71f65d9493a8c7fa233fdcec823e3f1b88ad84a843ffef49b338ac32",
                "sha256:dd0f4819df4243ffe4c964995794c79ca43943b5b756de84be92b445a652fb86",
                "sha256:e3908b21ebb584ce74a6ac233bdb5f29485752c9d3be5e50c5484ed74169232c",
                "sha256:e487a7783ac4339e79ec610b98228eb9ac72178973e3dee16eba0e3feef25924",
                "sha256:ecd29f1b3e66a4c0753105baec262b331bcbceefc22fbe6f7e8bcd2067bcb4d7"
            ],
            "version": "==1.1.0"
        },
        "s3chunkuploader": {
            "hashes": [
                "sha256:71c4c3c1e93417bca861e2a33963da6ecab66ca538061d53ac952cfe00757827",
                "sha256:f511bdd5f956d9746806e8ba0d95f06d0ecfa651a1e0e09b7b5f7d5fca94ad99"
            ],
            "index": "pypi",
            "version": "==0.10"
        },
        "s3transfer": {
            "hashes": [
                "sha256:2482b4259524933a022d59da830f51bd746db62f047d6eb213f2f8855dcb8a13",
                "sha256:921a37e2aefc64145e7b73d50c71bb4f26f46e4c9f414dc648c6245ff92cf7db"
            ],
            "version": "==0.3.3"
        },
        "six": {
            "hashes": [
                "sha256:236bdbdce46e6e6a3d61a337c0f8b763ca1e8717c03b369e87a7ec7ce1319c0a",
                "sha256:8f3cd2e254d8f793e7f3d6d9df77b92252b52637291d0f0da013c76ea2724b6c"
            ],
            "version": "==1.14.0"
        },
        "sqlparse": {
            "hashes": [
                "sha256:022fb9c87b524d1f7862b3037e541f68597a730a8843245c349fc93e1643dc4e",
                "sha256:e162203737712307dfe78860cc56c8da8a852ab2ee33750e33aeadf38d12c548"
            ],
            "version": "==0.3.1"
        },
        "structlog": {
            "hashes": [
                "sha256:7a48375db6274ed1d0ae6123c486472aa1d0890b08d314d2b016f3aa7f35990b",
                "sha256:8a672be150547a93d90a7d74229a29e765be05bd156a35cdcc527ebf68e9af92"
            ],
            "version": "==20.1.0"
        },
        "urllib3": {
            "hashes": [
                "sha256:2f3db8b19923a873b3e5256dc9c2dedfa883e33d87c690d9c7913e1f40673cdc",
                "sha256:87716c2d2a7121198ebcb7ce7cccf6ce5e9ba539041cfbaeecfb641dc0bf6acc"
            ],
            "markers": "python_version != '3.4'",
            "version": "==1.25.8"
        },
        "whitenoise": {
            "hashes": [
                "sha256:0f9137f74bd95fa54329ace88d8dc695fbe895369a632e35f7a136e003e41d73",
                "sha256:62556265ec1011bd87113fb81b7516f52688887b7a010ee899ff1fd18fd22700"
            ],
            "index": "pypi",
            "version": "==5.0.1"
        }
    },
    "develop": {
        "apipkg": {
            "hashes": [
                "sha256:37228cda29411948b422fae072f57e31d3396d2ee1c9783775980ee9c9990af6",
                "sha256:58587dd4dc3daefad0487f6d9ae32b4542b185e1c36db6993290e7c41ca2b47c"
            ],
            "version": "==1.5"
        },
        "asgiref": {
            "hashes": [
                "sha256:3e4192eaec0758b99722f0b0666d5fbfaa713054d92e8de5b58ba84ec5ce696f",
                "sha256:c8f49dd3b42edcc51d09dd2eea8a92b3cfc987ff7e6486be734b4d0cbfd5d315"
            ],
            "version": "==3.2.5"
        },
        "attrs": {
            "hashes": [
                "sha256:08a96c641c3a74e44eb59afb61a24f2cb9f4d7188748e76ba4bb5edfa3cb7d1c",
                "sha256:f7b7ce16570fe9965acd6d30101a28f62fb4a7f9e926b3bbc9b61f8b04247e72"
            ],
            "version": "==19.3.0"
        },
        "coverage": {
            "hashes": [
                "sha256:15cf13a6896048d6d947bf7d222f36e4809ab926894beb748fc9caa14605d9c3",
                "sha256:1daa3eceed220f9fdb80d5ff950dd95112cd27f70d004c7918ca6dfc6c47054c",
                "sha256:1e44a022500d944d42f94df76727ba3fc0a5c0b672c358b61067abb88caee7a0",
                "sha256:25dbf1110d70bab68a74b4b9d74f30e99b177cde3388e07cc7272f2168bd1477",
                "sha256:3230d1003eec018ad4a472d254991e34241e0bbd513e97a29727c7c2f637bd2a",
                "sha256:3dbb72eaeea5763676a1a1efd9b427a048c97c39ed92e13336e726117d0b72bf",
                "sha256:5012d3b8d5a500834783689a5d2292fe06ec75dc86ee1ccdad04b6f5bf231691",
                "sha256:51bc7710b13a2ae0c726f69756cf7ffd4362f4ac36546e243136187cfcc8aa73",
                "sha256:527b4f316e6bf7755082a783726da20671a0cc388b786a64417780b90565b987",
                "sha256:722e4557c8039aad9592c6a4213db75da08c2cd9945320220634f637251c3894",
                "sha256:76e2057e8ffba5472fd28a3a010431fd9e928885ff480cb278877c6e9943cc2e",
                "sha256:77afca04240c40450c331fa796b3eab6f1e15c5ecf8bf2b8bee9706cd5452fef",
                "sha256:7afad9835e7a651d3551eab18cbc0fdb888f0a6136169fbef0662d9cdc9987cf",
                "sha256:9bea19ac2f08672636350f203db89382121c9c2ade85d945953ef3c8cf9d2a68",
                "sha256:a8b8ac7876bc3598e43e2603f772d2353d9931709345ad6c1149009fd1bc81b8",
                "sha256:b0840b45187699affd4c6588286d429cd79a99d509fe3de0f209594669bb0954",
                "sha256:b26aaf69713e5674efbde4d728fb7124e429c9466aeaf5f4a7e9e699b12c9fe2",
                "sha256:b63dd43f455ba878e5e9f80ba4f748c0a2156dde6e0e6e690310e24d6e8caf40",
                "sha256:be18f4ae5a9e46edae3f329de2191747966a34a3d93046dbdf897319923923bc",
                "sha256:c312e57847db2526bc92b9bfa78266bfbaabac3fdcd751df4d062cd4c23e46dc",
                "sha256:c60097190fe9dc2b329a0eb03393e2e0829156a589bd732e70794c0dd804258e",
                "sha256:c62a2143e1313944bf4a5ab34fd3b4be15367a02e9478b0ce800cb510e3bbb9d",
                "sha256:cc1109f54a14d940b8512ee9f1c3975c181bbb200306c6d8b87d93376538782f",
                "sha256:cd60f507c125ac0ad83f05803063bed27e50fa903b9c2cfee3f8a6867ca600fc",
                "sha256:d513cc3db248e566e07a0da99c230aca3556d9b09ed02f420664e2da97eac301",
                "sha256:d649dc0bcace6fcdb446ae02b98798a856593b19b637c1b9af8edadf2b150bea",
                "sha256:d7008a6796095a79544f4da1ee49418901961c97ca9e9d44904205ff7d6aa8cb",
                "sha256:da93027835164b8223e8e5af2cf902a4c80ed93cb0909417234f4a9df3bcd9af",
                "sha256:e69215621707119c6baf99bda014a45b999d37602cb7043d943c76a59b05bf52",
                "sha256:ea9525e0fef2de9208250d6c5aeeee0138921057cd67fcef90fbed49c4d62d37",
                "sha256:fca1669d464f0c9831fd10be2eef6b86f5ebd76c724d1e0706ebdff86bb4adf0"
            ],
            "version": "==5.0.3"
        },
        "django": {
            "hashes": [
                "sha256:1226168be1b1c7efd0e66ee79b0e0b58b2caa7ed87717909cd8a57bb13a7079a",
                "sha256:9a4635813e2d498a3c01b10c701fe4a515d76dd290aaa792ccb65ca4ccb6b038"
            ],
            "index": "pypi",
            "version": "==2.2.10"
        },
        "django-debug-toolbar": {
            "hashes": [
                "sha256:eabbefe89881bbe4ca7c980ff102e3c35c8e8ad6eb725041f538988f2f39a943",
                "sha256:ff94725e7aae74b133d0599b9bf89bd4eb8f5d2c964106e61d11750228c8774c"
            ],
            "index": "pypi",
            "version": "==2.2"
        },
        "entrypoints": {
            "hashes": [
                "sha256:589f874b313739ad35be6e0cd7efde2a4e9b6fea91edcc34e58ecbb8dbe56d19",
                "sha256:c70dd71abe5a8c85e55e12c19bd91ccfeec11a6e99044204511f9ed547d48451"
            ],
            "version": "==0.3"
        },
        "execnet": {
            "hashes": [
                "sha256:cacb9df31c9680ec5f95553976c4da484d407e85e41c83cb812aa014f0eddc50",
                "sha256:d4efd397930c46415f62f8a31388d6be4f27a91d7550eb79bc64a756e0056547"
            ],
            "version": "==1.7.1"
        },
        "factory-boy": {
            "hashes": [
                "sha256:728df59b372c9588b83153facf26d3d28947fc750e8e3c95cefa9bed0e6394ee",
                "sha256:faf48d608a1735f0d0a3c9cbf536d64f9132b547dae7ba452c4d99a79e84a370"
            ],
            "index": "pypi",
            "version": "==2.12.0"
        },
        "faker": {
            "hashes": [
                "sha256:440d68fe0e46c1658b1975b2497abe0c24a7f772e3892253f31e713ffcc48965",
                "sha256:ee24608768549c2c69e593e9d7a3b53c9498ae735534243ec8390cae5d529f8b"
            ],
            "index": "pypi",
            "version": "==4.0.1"
        },
        "flake8": {
            "hashes": [
                "sha256:45681a117ecc81e870cbf1262835ae4af5e7a8b08e40b944a8a6e6b895914cfb",
                "sha256:49356e766643ad15072a789a20915d3c91dc89fd313ccd71802303fd67e4deca"
            ],
            "index": "pypi",
            "version": "==3.7.9"
        },
        "importlib-metadata": {
            "hashes": [
                "sha256:06f5b3a99029c7134207dd882428a66992a9de2bef7c2b699b5641f9886c3302",
                "sha256:b97607a1a18a5100839aec1dc26a1ea17ee0d93b20b0f008d80a5a050afb200b"
            ],
            "markers": "python_version < '3.8'",
            "version": "==1.5.0"
        },
        "mccabe": {
            "hashes": [
                "sha256:ab8a6258860da4b6677da4bd2fe5dc2c659cff31b3ee4f7f5d64e79735b80d42",
                "sha256:dd8d182285a0fe56bace7f45b5e7d1a6ebcbf524e8f3bd87eb0f125271b8831f"
            ],
            "version": "==0.6.1"
        },
        "more-itertools": {
            "hashes": [
                "sha256:5dd8bcf33e5f9513ffa06d5ad33d78f31e1931ac9a18f33d37e77a180d393a7c",
                "sha256:b1ddb932186d8a6ac451e1d95844b382f55e12686d51ca0c68b6f61f2ab7a507"
            ],
            "version": "==8.2.0"
        },
        "packaging": {
            "hashes": [
                "sha256:3c292b474fda1671ec57d46d739d072bfd495a4f51ad01a055121d81e952b7a3",
                "sha256:82f77b9bee21c1bafbf35a84905d604d5d1223801d639cf3ed140bd651c08752"
            ],
            "version": "==20.3"
        },
        "pluggy": {
            "hashes": [
                "sha256:15b2acde666561e1298d71b523007ed7364de07029219b604cf808bfa1c765b0",
                "sha256:966c145cd83c96502c3c3868f50408687b38434af77734af1e9ca461a4081d2d"
            ],
            "version": "==0.13.1"
        },
        "py": {
            "hashes": [
                "sha256:5e27081401262157467ad6e7f851b7aa402c5852dbcb3dae06768434de5752aa",
                "sha256:c20fdd83a5dbc0af9efd622bee9a5564e278f6380fffcacc43ba6f43db2813b0"
            ],
            "version": "==1.8.1"
        },
        "pycodestyle": {
            "hashes": [
                "sha256:95a2219d12372f05704562a14ec30bc76b05a5b297b21a5dfe3f6fac3491ae56",
                "sha256:e40a936c9a450ad81df37f549d676d127b1b66000a6c500caa2b085bc0ca976c"
            ],
            "version": "==2.5.0"
        },
        "pyflakes": {
            "hashes": [
                "sha256:17dbeb2e3f4d772725c777fabc446d5634d1038f234e77343108ce445ea69ce0",
                "sha256:d976835886f8c5b31d47970ed689944a0262b5f3afa00a5a7b4dc81e5449f8a2"
            ],
            "version": "==2.1.1"
        },
        "pyparsing": {
            "hashes": [
                "sha256:4c830582a84fb022400b85429791bc551f1f4871c33f23e44f353119e92f969f",
                "sha256:c342dccb5250c08d45fd6f8b4a559613ca603b57498511740e65cd11a2e7dcec"
            ],
            "index": "pypi",
            "version": "==2.4.6"
        },
        "pytest": {
            "hashes": [
                "sha256:48c891b40d391ec824477c13d10d5eadf698c83a1671aba491f6db222035d6da",
                "sha256:76418969e4b9db462a393f1baa13eeb39ba32eccf6013657f4f8295baa234842"
            ],
            "index": "pypi",
            "version": "==5.4.0"
        },
        "pytest-cov": {
            "hashes": [
                "sha256:cc6742d8bac45070217169f5f72ceee1e0e55b0221f54bcf24845972d3a47f2b",
                "sha256:cdbdef4f870408ebdbfeb44e63e07eb18bb4619fae852f6e760645fa36172626"
            ],
            "index": "pypi",
            "version": "==2.8.1"
        },
        "pytest-django": {
            "hashes": [
                "sha256:456fa6854d04ee625d6bbb8b38ca2259e7040a6f93333bfe8bc8159b7e987203",
                "sha256:489b904f695f9fb880ce591cf5a4979880afb467763b1f180c07574554bdfd26"
            ],
            "index": "pypi",
            "version": "==3.8.0"
        },
        "pytest-flake8": {
            "hashes": [
                "sha256:4d225c13e787471502ff94409dcf6f7927049b2ec251c63b764a4b17447b60c0",
                "sha256:d7e2b6b274a255b7ae35e9224c85294b471a83b76ecb6bd53c337ae977a499af"
            ],
            "index": "pypi",
            "version": "==1.0.4"
        },
        "pytest-forked": {
            "hashes": [
                "sha256:1805699ed9c9e60cb7a8179b8d4fa2b8898098e82d229b0825d8095f0f261100",
                "sha256:1ae25dba8ee2e56fb47311c9638f9e58552691da87e82d25b0ce0e4bf52b7d87"
            ],
            "version": "==1.1.3"
        },
        "pytest-mock": {
            "hashes": [
                "sha256:b35eb281e93aafed138db25c8772b95d3756108b601947f89af503f8c629413f",
                "sha256:cb67402d87d5f53c579263d37971a164743dc33c159dfb4fb4a86f37c5552307"
            ],
            "index": "pypi",
            "version": "==2.0.0"
        },
        "pytest-sugar": {
            "hashes": [
                "sha256:26cf8289fe10880cbbc130bd77398c4e6a8b936d8393b116a5c16121d95ab283",
                "sha256:fcd87a74b2bce5386d244b49ad60549bfbc4602527797fac167da147983f58ab"
            ],
            "index": "pypi",
            "version": "==0.9.2"
        },
        "pytest-xdist": {
            "hashes": [
                "sha256:0f46020d3d9619e6d17a65b5b989c1ebbb58fc7b1da8fb126d70f4bac4dfeed1",
                "sha256:7dc0d027d258cd0defc618fb97055fbd1002735ca7a6d17037018cf870e24011"
            ],
            "index": "pypi",
            "version": "==1.31.0"
        },
        "python-dateutil": {
            "hashes": [
                "sha256:73ebfe9dbf22e832286dafa60473e4cd239f8592f699aa5adaf10050e6e1823c",
                "sha256:75bb3f31ea686f1197762692a9ee6a7550b59fc6ca3a1f4b5d7e32fb98e2da2a"
            ],
            "version": "==2.8.1"
        },
        "pytz": {
            "hashes": [
                "sha256:1c557d7d0e871de1f5ccd5833f60fb2550652da6be2693c1e02300743d21500d",
                "sha256:b02c06db6cf09c12dd25137e563b31700d3b80fcc4ad23abb7a315f2789819be"
            ],
            "version": "==2019.3"
        },
        "six": {
            "hashes": [
                "sha256:236bdbdce46e6e6a3d61a337c0f8b763ca1e8717c03b369e87a7ec7ce1319c0a",
                "sha256:8f3cd2e254d8f793e7f3d6d9df77b92252b52637291d0f0da013c76ea2724b6c"
            ],
            "version": "==1.14.0"
        },
        "sqlparse": {
            "hashes": [
                "sha256:022fb9c87b524d1f7862b3037e541f68597a730a8843245c349fc93e1643dc4e",
                "sha256:e162203737712307dfe78860cc56c8da8a852ab2ee33750e33aeadf38d12c548"
            ],
            "version": "==0.3.1"
        },
        "termcolor": {
            "hashes": [
                "sha256:1d6d69ce66211143803fbc56652b41d73b4a400a2891d7bf7a1cdf4c02de613b"
            ],
            "version": "==1.1.0"
        },
        "text-unidecode": {
            "hashes": [
                "sha256:1311f10e8b895935241623731c2ba64f4c455287888b18189350b67134a822e8",
                "sha256:bad6603bb14d279193107714b288be206cac565dfa49aa5b105294dd5c4aab93"
            ],
            "version": "==1.3"
        },
        "wcwidth": {
            "hashes": [
                "sha256:8fd29383f539be45b20bd4df0dc29c20ba48654a41e661925e612311e9f3c603",
                "sha256:f28b3e8a6483e5d49e7f8949ac1a78314e740333ae305b4ba5defd3e74fb37a8"
            ],
            "version": "==0.1.8"
        },
        "zipp": {
            "hashes": [
                "sha256:aa36550ff0c0b7ef7fa639055d797116ee891440eac1a56f378e2d3179e0320b",
                "sha256:c599e4d75c98f6798c509911d08a22e6c021d074469042177c8c86fb92eefd96"
            ],
            "version": "==3.1.0"
        }
    }
}<|MERGE_RESOLUTION|>--- conflicted
+++ resolved
@@ -1,11 +1,7 @@
 {
     "_meta": {
         "hash": {
-<<<<<<< HEAD
-            "sha256": "1400f27fb355b6783488e4d311ae13aaa250e58f7e8873cb4312dd4371627c41"
-=======
-            "sha256": "a10197fc79d0020842f24d3fb626150e1415a30645aa4f994763b26e6061ed3b"
->>>>>>> f4eaa403
+            "sha256": "0e38ba2c7aa204cb4bc3398cba7bfab0536f2487171341dcd3abcb8ea37aae68"
         },
         "pipfile-spec": 6,
         "requires": {
@@ -36,31 +32,17 @@
         },
         "boto3": {
             "hashes": [
-<<<<<<< HEAD
-                "sha256:8804cd39b53ac2add31db3f8617548ce25d373dba179ba7f6d505861fd506042",
-                "sha256:918c2e2153d96a5ae30c27ff8bfe2d5f5fc48ce0e62c766236c78a4f5aaff931"
-            ],
-            "version": "==1.12.20"
+                "sha256:50105a25e301e20b361b2b8fafee196a425a4758e51f400a0f381d42e4bd909e",
+                "sha256:5fe70e656f92e4e649dc4cf05786f57d180e5d491bcb22c80411512ec2b27c15"
+            ],
+            "version": "==1.12.21"
         },
         "botocore": {
             "hashes": [
-                "sha256:4aabdfb65e1f3eb6d35fe5d921a9b6fd2880ea0ec39ad874af762192b6c40825",
-                "sha256:babe0e84fc8ba1d8b349acf2cd98d5b15d8974912d393ad149ff2b385097a062"
-            ],
-            "version": "==1.15.20"
-=======
-                "sha256:5cfe1e609af34e1641402e016047e2d12452992b52dccd3e5caea0990f225dc3",
-                "sha256:6a45d2b777821b9b4b69656f628b498b86f6906c6643eca7759c660b26eb541e"
-            ],
-            "version": "==1.12.19"
-        },
-        "botocore": {
-            "hashes": [
-                "sha256:19c11d11aa4f5eee6a21aef85d311dd758dc6df59306e72176c980c3259db71f",
-                "sha256:914059286a560ccca6c5c9fa7edd8de8533176090230676193a2e3fbcf214a9e"
-            ],
-            "version": "==1.15.19"
->>>>>>> f4eaa403
+                "sha256:4aaf6c94bcaace260138d32eae144be1b5d2ddce9ef0f395da32c68e106ff20f",
+                "sha256:86f7f1c489887f9e3c2ede598e2a30f8bd259c11e8ebe25e897e40231b3f4bc8"
+            ],
+            "version": "==1.15.21"
         },
         "certifi": {
             "hashes": [
@@ -541,11 +523,11 @@
         },
         "faker": {
             "hashes": [
-                "sha256:440d68fe0e46c1658b1975b2497abe0c24a7f772e3892253f31e713ffcc48965",
-                "sha256:ee24608768549c2c69e593e9d7a3b53c9498ae735534243ec8390cae5d529f8b"
-            ],
-            "index": "pypi",
-            "version": "==4.0.1"
+                "sha256:2d3f866ef25e1a5af80e7b0ceeacc3c92dec5d0fdbad3e2cb6adf6e60b22188f",
+                "sha256:b89aa33837498498e15c709eb40c31386408a901a53c7a5e12a425737a767976"
+            ],
+            "index": "pypi",
+            "version": "==4.0.2"
         },
         "flake8": {
             "hashes": [
@@ -622,11 +604,11 @@
         },
         "pytest": {
             "hashes": [
-                "sha256:48c891b40d391ec824477c13d10d5eadf698c83a1671aba491f6db222035d6da",
-                "sha256:76418969e4b9db462a393f1baa13eeb39ba32eccf6013657f4f8295baa234842"
-            ],
-            "index": "pypi",
-            "version": "==5.4.0"
+                "sha256:0e5b30f5cb04e887b91b1ee519fa3d89049595f428c1db76e73bd7f17b09b172",
+                "sha256:84dde37075b8805f3d1f392cc47e38a0e59518fb46a431cfdaf7cf1ce805f970"
+            ],
+            "index": "pypi",
+            "version": "==5.4.1"
         },
         "pytest-cov": {
             "hashes": [
